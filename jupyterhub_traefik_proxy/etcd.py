"""Traefik implementation

Custom proxy implementations can subclass :class:`Proxy`
and register in JupyterHub config:

.. sourcecode:: python

    from mymodule import MyProxy
    c.JupyterHub.proxy_class = MyProxy

Route Specification:

- A routespec is a URL prefix ([host]/path/), e.g.
  'host.tld/path/' for host-based routing or '/path/' for default routing.
- Route paths should be normalized to always start and end with '/'
"""

# Copyright (c) Jupyter Development Team.
# Distributed under the terms of the Modified BSD License.

from concurrent.futures import ThreadPoolExecutor
from urllib.parse import urlparse

import escapism
from tornado.concurrent import run_on_executor
from traitlets import Any, default, Bool, List, Unicode

from .kv_proxy import TKvProxy


class TraefikEtcdProxy(TKvProxy):
    """JupyterHub Proxy implementation using traefik and etcd"""

    executor = Any()

    @default("provider_name")
    def _provider_name(self):
        return "etcd"

    etcd_client_ca_cert = Unicode(
        config=True,
        allow_none=True,
        default_value=None,
        help="""Etcd client root certificates""",
    )

    etcd_client_cert_crt = Unicode(
        config=True,
        allow_none=True,
        default_value=None,
        help="""Etcd client certificate chain
            (etcd_client_cert_key must also be specified)""",
    )

    etcd_client_cert_key = Unicode(
        config=True,
        allow_none=True,
        default_value=None,
        help="""Etcd client private key
            (etcd_client_cert_crt must also be specified)""",
    )

    # The grpc client (used by the Python etcd library) doesn't allow untrusted
    # etcd certificates, although traefik does allow them.
    etcd_insecure_skip_verify = Bool(
        False,
        config=True,
        help="""Traefik will by default validate SSL certificate of etcd backend""",
    )

    grpc_options = List(
        config=True,
        allow_none=True,
        default_value=None,
        help="""Any grpc options that need to be passed to the etcd client""",
    )

    @default("executor")
    def _default_executor(self):
        return ThreadPoolExecutor(1)

    etcd_url = Unicode(
        "http://127.0.0.1:2379",
        config=True,
        help="URL for the etcd endpoint.",
    )

    etcd_username = Unicode(
        "",
        config=True,
        help="Username for accessing etcd.",
    )
    etcd_password = Unicode(
        "",
        config=True,
        help="Password for accessing etcd.",
    )

    kv_url = Unicode("DEPRECATED", config=True).tag(
        deprecated_in="0.4",
        deprecated_for="etcd_url",
    )
    kv_username = Unicode("DEPRECATED", config=True).tag(
        deprecated_in="0.4",
        deprecated_for="etcd_username",
    )
    kv_password = Unicode("DEPRECATED", config=True).tag(
        deprecated_in="0.4",
        deprecated_for="etcd_password",
    )

    etcd = Any()

    @default("etcd")
    def _default_client(self):
        etcd_service = urlparse(self.etcd_url)
        try:
            import etcd3
        except ImportError:
            raise ImportError("Please install etcd3 or etcdpy package to use traefik-proxy with etcd3")
        kwargs = {
            'host': etcd_service.hostname,
            'port': etcd_service.port,
            'ca_cert': self.etcd_client_ca_cert,
            'cert_cert': self.etcd_client_cert_crt,
            'cert_key': self.etcd_client_cert_key,
            'grpc_options': self.grpc_options
        }
        if self.etcd_password:
            kwargs.update(
                {
                    "user": self.etcd_username,
                    "password": self.etcd_password,
                }
            )
        return etcd3.client(**kwargs)

    def _clean_resources(self):
        super()._clean_resources()
        self.etcd.close()

    @run_on_executor
    def _etcd_transaction(self, success_actions):
        status, response = self.etcd.transaction(
            compare=[], success=success_actions, failure=[]
        )
        return status, response

    @run_on_executor
    def _etcd_get(self, key):
        value, _ = self.etcd.get(key)
        return value

    @run_on_executor
    def _etcd_get_prefix(self, prefix):
        routes = self.etcd.get_prefix(prefix)
        return routes

    def _define_kv_specific_static_config(self):
        self.log.debug("Setting up the etcd provider in the static config")
        url = urlparse(self.etcd_url)
        self.static_config.update({"providers" : {
            "etcd" : {
                "endpoints": [url.netloc],
                "rootKey": self.kv_traefik_prefix,
            }
        } })
        if url.scheme == "https":
            # If etcd is running over TLS, then traefik needs to know
            tls_conf = {}
            if self.etcd_client_ca_cert is not None:
                tls_conf["ca"] = self.etcd_client_ca_cert
            tls_conf["insecureSkipVerify"] = self.etcd_insecure_skip_verify
            self.static_config["providers"]["etcd"]["tls"] = tls_conf

        if self.etcd_username and self.etcd_password:
            self.static_config["providers"]["etcd"].update(
                {
                    "username": self.etcd_username,
                    "password": self.etcd_password,
                }
            )

    async def _kv_atomic_add_route_parts(
        self, jupyterhub_routespec, target, data, route_keys, rule
    ):
        # e.g. jupyterhub_target = 'jupyter/targets/{http://foobar.com}'
        # where {http://foobar.com} is escaped
        jupyterhub_target = self.kv_separator.join(
            [self.kv_jupyterhub_prefix, "targets", escapism.escape(target)]
        )
        put = self.etcd.transactions.put
        success = [
            # e.g. jupyter/routers/router-1 = {target}
            put(jupyterhub_routespec, target),
            # e.g. jupyter/targets/{escaped_target} = {data}
            put(jupyterhub_target, data),
            # e.g. http/services/service-1/loadBalancer/servers/server1 = target
            put(route_keys.service_url_path, target),
            # e.g. http/routers/router-1/service = service-1
            put(route_keys.router_service_path, route_keys.service_alias),
            # e.g. http/routers/router-1/rule = {rule}
            put(route_keys.router_rule_path, rule),
        ]
        # Optionally enable TLS on this router
        router_key = self.kv_separator.join(
            ["traefik", "http", "routers", route_keys.router_alias]
        )
        if self.is_https:
            tls_path = self.kv_separator.join([router_key, "tls"])
            tls_value = ""
            if self.traefik_cert_resolver:
                tls_path = self.kv_separator.join([tls_path, "certResolver"])
                tls_value = self.traefik_cert_resolver
            success.append(put(tls_path, tls_value))


        # Specify the entrypoint that jupyterhub's router should bind to
        ep_path = self.kv_separator.join(
            [router_key, "entryPoints", "0"]
        )
        if not self.traefik_entrypoint:
            self.traefik_entrypoint = await self._get_traefik_entrypoint()
        success.append(put(ep_path, self.traefik_entrypoint))

<<<<<<< HEAD
        status, response = await self._etcd_transaction(success)
=======
        status, response = await maybe_future(self._etcd_transaction(success))
>>>>>>> 9c8d65cf
        return status, response

    async def _kv_atomic_delete_route_parts(self, jupyterhub_routespec, route_keys):
        value = await self._etcd_get(jupyterhub_routespec)
        if value is None:
            self.log.warning(
                f"Route {jupyterhub_routespec} doesn't exist. Nothing to delete"
            )
            return True, None

        jupyterhub_target = self.kv_separator.join(
            [self.kv_jupyterhub_prefix, "targets", escapism.escape(value.decode())]
        )

        router_path = self.kv_separator.join(
            ["traefik", "http", "routers", route_keys.router_alias]
        )
        delete = self.etcd.transactions.delete
        success = [
            delete(jupyterhub_routespec),
            delete(jupyterhub_target),
            delete(route_keys.service_url_path),
            delete(route_keys.router_service_path),
            delete(route_keys.router_rule_path),
            delete(self.kv_separator.join(
                [router_path, "entryPoints", "0"]
            ))
        ]
        # If it was enabled, delete TLS on the router too
        if self.is_https:
            tls_path = self.kv_separator.join([router_path, "tls"])
            if self.traefik_cert_resolver:
                tls_path = self.kv_separator.join([tls_path, "certResolver"])
            success.append(delete(tls_path))

        status, response = await self._etcd_transaction(success)
        return status, response

    async def _kv_get_target(self, jupyterhub_routespec):
        value = await self._etcd_get(jupyterhub_routespec)
        if value is None:
            return None
        return value.decode()

    async def _kv_get_data(self, target):
        value = await self._etcd_get(target)
        if value is None:
            return None
        return value

    async def _kv_get_route_parts(self, kv_entry):
        key = kv_entry[1].key.decode()
        value = kv_entry[0].decode()

        # Strip the "/jupyterhub/routes/" prefix from the routespec and unescape it
        sep = self.kv_separator
        route_prefix = sep.join([self.kv_jupyterhub_prefix, "routes" + sep])
        target_prefix = sep.join([self.kv_jupyterhub_prefix, "targets"])
        routespec = escapism.unescape(key.replace(route_prefix, "", 1))
        etcd_target = sep.join([target_prefix, escapism.escape(value)])
        target = escapism.unescape(etcd_target.replace(target_prefix + sep, "", 1))
        data = await self._kv_get_data(etcd_target)

        return routespec, target, data

    async def _kv_get_jupyterhub_prefixed_entries(self):
        sep = self.kv_separator
        routespecs_prefix = sep.join([self.kv_jupyterhub_prefix, "routes" + sep])
        routes = await self._etcd_get_prefix(routespecs_prefix)
        return routes

    async def persist_dynamic_config(self):
        data = self.flatten_dict_for_kv(self.dynamic_config, prefix=self.kv_traefik_prefix)
        transactions = []
        for k, v in data.items():
<<<<<<< HEAD
            transactions.append(self.etcd.transactions.put(k, v))
        status, response = await self._etcd_transaction(transactions)
=======
            transactions.append(self.kv_client.transactions.put(k, v))
        status, response = await maybe_future(self._etcd_transaction(transactions))
>>>>>>> 9c8d65cf
        return status, response<|MERGE_RESOLUTION|>--- conflicted
+++ resolved
@@ -223,11 +223,7 @@
             self.traefik_entrypoint = await self._get_traefik_entrypoint()
         success.append(put(ep_path, self.traefik_entrypoint))
 
-<<<<<<< HEAD
         status, response = await self._etcd_transaction(success)
-=======
-        status, response = await maybe_future(self._etcd_transaction(success))
->>>>>>> 9c8d65cf
         return status, response
 
     async def _kv_atomic_delete_route_parts(self, jupyterhub_routespec, route_keys):
@@ -303,11 +299,6 @@
         data = self.flatten_dict_for_kv(self.dynamic_config, prefix=self.kv_traefik_prefix)
         transactions = []
         for k, v in data.items():
-<<<<<<< HEAD
             transactions.append(self.etcd.transactions.put(k, v))
         status, response = await self._etcd_transaction(transactions)
-=======
-            transactions.append(self.kv_client.transactions.put(k, v))
-        status, response = await maybe_future(self._etcd_transaction(transactions))
->>>>>>> 9c8d65cf
         return status, response